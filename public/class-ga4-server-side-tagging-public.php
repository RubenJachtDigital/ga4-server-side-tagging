--- conflicted
+++ resolved
@@ -1,566 +1,554 @@
-<?php
-
-/**
- * The public-facing functionality of the plugin.
- *
- * @since      1.0.0
- * @package    GA4_Server_Side_Tagging
- */
-
-if (! defined('WPINC')) {
-    die;
-}
-
-/**
- * The public-facing functionality of the plugin.
- *
- * Defines the plugin name, version, and two hooks for
- * enqueuing the public-facing stylesheet and JavaScript.
- *
- * @since      1.0.0
- */
-class GA4_Server_Side_Tagging_Public
-{
-
-    /**
-     * The logger instance.
-     *
-     * @since    1.0.0
-     * @access   private
-     * @var      GA4_Server_Side_Tagging_Logger    $logger    The logger instance.
-     */
-    private $logger;
-
-    /**
-     * Initialize the class and set its properties.
-     *
-     * @since    1.0.0
-     * @param    GA4_Server_Side_Tagging_Logger    $logger    The logger instance.
-     */
-    public function __construct($logger)
-    {
-        $this->logger = $logger;
-    }
-
-    /**
-     * Register the stylesheets for the public-facing side of the site.
-     *
-     * @since    1.0.0
-     */
-    public function enqueue_styles()
-    {
-        wp_enqueue_style(
-            'ga4-server-side-tagging-public',
-            GA4_SERVER_SIDE_TAGGING_PLUGIN_URL . 'public/css/ga4-server-side-tagging-public.css',
-            array(),
-            GA4_SERVER_SIDE_TAGGING_VERSION,
-            'all'
-        );
-    }
-
-    /**
-     * Register the JavaScript for the public-facing side of the site.
-     *
-     * @since    1.0.0
-     */
-    public function enqueue_scripts()
-    {
-        // Only enqueue if we have a measurement ID
-        $measurement_id = get_option('ga4_measurement_id', '');
-        if (empty($measurement_id)) {
-            return;
-        }
-
-        // Check if we should track logged-in users
-        if (is_user_logged_in() && ! get_option('ga4_track_logged_in_users', true)) {
-            return;
-        }
-
-        // Enqueue the main tracking script
-        wp_enqueue_script(
-            'ga4-server-side-tagging-public',
-            GA4_SERVER_SIDE_TAGGING_PLUGIN_URL . 'public/js/ga4-server-side-tagging-public.js',
-            array('jquery'),
-            GA4_SERVER_SIDE_TAGGING_VERSION,
-            false
-        );
-
-        // Prepare data for the script
-        $script_data = array(
-            'measurementId' => $measurement_id,
-            'useServerSide' => get_option('ga4_use_server_side', true),
-            'debugMode' => get_option('ga4_server_side_tagging_debug_mode', false),
-            'anonymizeIp' => get_option('ga4_anonymize_ip', true),
-            'apiEndpoint' => rest_url('ga4-server-side-tagging/v1/collect'),
-            'nonce' => wp_create_nonce('wp_rest'),
-            'isEcommerceEnabled' => get_option('ga4_ecommerce_tracking', true),
-            'cloudflareWorkerUrl' => get_option('ga4_cloudflare_worker_url', ''),
-            'currency' => get_woocommerce_currency(),
-            'siteName' => get_bloginfo('name'),
-        );
-<<<<<<< HEAD
-
-        // Add user ID for logged-in users if enabled
-        if (is_user_logged_in() && get_option('ga4_track_user_id', true)) {
-            $script_data['userId'] = get_current_user_id();
-        }
-
-        // Add page view data
-        $script_data['pageViewData'] = $this->get_page_view_data();
-
-=======
-        // Add product data if we're on a product page
-        if (is_product()) {
-            $script_data['productData'] = wp_json_encode($this->get_current_product_data());
-        }
->>>>>>> 96f1cb90
-        // Add order data for purchase event if on the order received page
-        if (is_wc_endpoint_url('order-received') && isset($_GET['key'])) {
-            $order_id = wc_get_order_id_by_order_key(wc_clean(wp_unslash($_GET['key'])));
-
-            if ($order_id) {
-                $order = wc_get_order($order_id);
-                if ($order) {
-                    $script_data['orderData'] = $this->get_order_data_for_tracking($order);
-                    $this->logger->info('Added order data for purchase event tracking. Order ID: ' . $order_id);
-                }
-            }
-        }
-
-        if (!empty($this->get_raq_cart_data())) {
-            $quote_data = $this->get_order_quote_data_for_tracking();
-            $this->logger->info('Quote data:' . json_encode($quote_data));
-            $script_data['quoteData'] = $quote_data;
-            $this->logger->info('Added quote data for request a quote event tracking. Order ID: ' . $quote_data['transaction_id']);
-            // Delete the transient after using it
-        }
-
-        // Add product data if we're on a product page
-        if (is_product()) {
-            global $product;
-            if ($product) {
-                $script_data['productData'] = $this->get_current_product_data($product);
-            }
-        }
-
-        // Pass data to the script
-        wp_localize_script(
-            'ga4-server-side-tagging-public',
-            'ga4ServerSideTagging',
-            $script_data
-        );
-    }
-
-
-    /**
-     * Get current page view data for tracking
-     * 
-     * @return array Page view data
-     */
-    private function get_page_view_data()
-    {
-        $page_data = array(
-            'page_title' => wp_get_document_title(),
-            'page_location' => (isset($_SERVER['HTTPS']) && $_SERVER['HTTPS'] === 'on' ? "https" : "http") . "://$_SERVER[HTTP_HOST]$_SERVER[REQUEST_URI]",
-            'page_path' => parse_url($_SERVER['REQUEST_URI'], PHP_URL_PATH),
-        );
-
-        // Get referrer if available
-        if (!empty($_SERVER['HTTP_REFERER'])) {
-            $page_data['referrer'] = $_SERVER['HTTP_REFERER'];
-        }
-
-        // Get UTM parameters if available
-        foreach (['utm_source', 'utm_medium', 'utm_campaign', 'utm_term', 'utm_content'] as $utm_param) {
-            if (isset($_GET[$utm_param]) && !empty($_GET[$utm_param])) {
-                $page_data[$utm_param] = sanitize_text_field($_GET[$utm_param]);
-            }
-        }
-
-        // Add page type info
-        if (is_front_page()) {
-            $page_data['page_type'] = 'home';
-        } elseif (is_single()) {
-            $page_data['page_type'] = 'post';
-            $page_data['post_id'] = get_the_ID();
-            $page_data['post_type'] = get_post_type();
-        } elseif (is_page()) {
-            $page_data['page_type'] = 'page';
-            $page_data['page_id'] = get_the_ID();
-        } elseif (is_archive()) {
-            $page_data['page_type'] = 'archive';
-            if (is_category()) {
-                $page_data['category'] = single_cat_title('', false);
-            } elseif (is_tag()) {
-                $page_data['tag'] = single_tag_title('', false);
-            } elseif (is_author()) {
-                $page_data['author'] = get_the_author();
-            }
-        } elseif (is_search()) {
-            $page_data['page_type'] = 'search';
-            $page_data['search_term'] = get_search_query();
-        }
-
-        // Add WooCommerce specific data if available
-        if (function_exists('is_shop') && is_shop()) {
-            $page_data['page_type'] = 'shop';
-        } elseif (function_exists('is_product_category') && is_product_category()) {
-            $page_data['page_type'] = 'product_category';
-            $page_data['category'] = single_term_title('', false);
-        } elseif (function_exists('is_product_tag') && is_product_tag()) {
-            $page_data['page_type'] = 'product_tag';
-            $page_data['tag'] = single_term_title('', false);
-        } elseif (function_exists('is_product') && is_product()) {
-            $page_data['page_type'] = 'product';
-        } elseif (function_exists('is_cart') && is_cart()) {
-            $page_data['page_type'] = 'cart';
-        } elseif (function_exists('is_checkout') && is_checkout()) {
-            $page_data['page_type'] = 'checkout';
-            if (is_wc_endpoint_url('order-received')) {
-                $page_data['page_type'] = 'order_confirmation';
-            }
-        } elseif (function_exists('is_account_page') && is_account_page()) {
-            $page_data['page_type'] = 'account';
-        }
-
-        return $page_data;
-    }
-
-    /**
-     * Add GA4 tracking code to the site header.
-     *
-     * @since    1.0.0
-     */
-    public function add_ga4_tracking_code()
-    {
-        // Only add tracking code if we have a measurement ID
-        $measurement_id = get_option('ga4_measurement_id', '');
-
-        // Get settings
-        $use_server_side = get_option('ga4_use_server_side', true);
-        $anonymize_ip = get_option('ga4_anonymize_ip', true);
-        $debug_mode = get_option('ga4_server_side_tagging_debug_mode', false);
-        $cloudflare_worker_url = get_option('ga4_cloudflare_worker_url', '');
-
-        if (empty($measurement_id)) {
-            return;
-        }
-
-        // Check if we should track logged-in users
-        if (is_user_logged_in() && ! get_option('ga4_track_logged_in_users', true)) {
-            return;
-        }
-        
-        if ($use_server_side !== true) {
-            return;
-        }
-
-
-        // Log page view
-        $this->logger->info('Page view: ' . get_the_title() . ' (' . get_permalink() . ')');
-
-        // Output the GA4 tracking code
-?>
-        <!-- GA4 Server-Side Tagging -->
-        <script async src="https://www.googletagmanager.com/gtag/js?id=<?php echo esc_attr($measurement_id); ?>"></script>
-
-        <script>
-            window.dataLayer = window.dataLayer || [];
-
-            function gtag() {
-                dataLayer.push(arguments);
-            }
-            gtag('js', new Date());
-            <?php if ($anonymize_ip) : ?>
-                gtag('set', 'anonymize_ip', true);
-            <?php endif; ?>
-
-            <?php if ($debug_mode) : ?>
-                gtag('config', '<?php echo esc_js($measurement_id); ?>', {
-                    'debug_mode': true
-                });
-            <?php else: ?>
-                gtag('config', '<?php echo esc_js($measurement_id); ?>');
-            <?php endif; ?>
-
-            <?php if ($use_server_side && !empty($cloudflare_worker_url)) : ?>
-                // Configure server-side endpoint
-                gtag('config', '<?php echo esc_js($measurement_id); ?>', {
-                    'transport_url': '<?php echo esc_js($cloudflare_worker_url); ?>',
-                    'first_party_collection': true,
-                    'send_page_view': false, // This prevents automatic page view tracking
-                });
-
-                <?php
-                $this->logger->info('Uses Server-Side Tracking');
-                ?>
-            <?php endif; ?>
-
-            <?php if (is_user_logged_in() && !$use_server_side) : ?>
-                // Set user ID for logged-in users
-                gtag('set', 'user_id', '<?php echo esc_js(get_current_user_id()); ?>');
-            <?php endif; ?>
-        </script>
-        <!-- End GA4 Server-Side Tagging -->
-<?php
-    }
-
-    /**
-     * Get order data formatted for GA4 purchase event tracking.
-     *
-     * @since    1.0.0
-     * @param    WC_Order    $order    The WooCommerce order.
-     * @return   array       The formatted order data.
-     */
-    private function get_order_data_for_tracking($order)
-    {
-        $this->logger->info('Preparing order data for purchase event. Order #' . $order->get_order_number());
-
-        // Get order items
-        $items = array();
-        foreach ($order->get_items() as $item) {
-            $product = $item->get_product();
-            if (! $product) {
-                continue;
-            }
-
-            $product_data = array(
-                'item_id' => $product->get_id(),
-                'item_name' => $item->get_name(),
-                'price' => (float) $order->get_item_total($item, false),
-                'quantity' => $item->get_quantity(),
-            );
-
-            // Add optional parameters if available
-            if ($product->get_sku()) {
-                $product_data['item_sku'] = $product->get_sku();
-            }
-
-            if ($product->get_category_ids()) {
-                $categories = array();
-                foreach ($product->get_category_ids() as $cat_id) {
-                    $term = get_term_by('id', $cat_id, 'product_cat');
-                    if ($term) {
-                        $categories[] = $term->name;
-                    }
-                }
-                if (! empty($categories)) {
-                    $product_data['item_category'] = $categories[0];
-
-                    // Add additional categories if available
-                    for ($i = 1; $i < min(5, count($categories)); $i++) {
-                        $product_data['item_category' . ($i + 1)] = $categories[$i];
-                    }
-                }
-            }
-
-            $items[] = $product_data;
-        }
-
-        // Get order data
-        $order_data = array(
-            'transaction_id' => $order->get_order_number(),
-            'affiliation' => get_bloginfo('name'),
-            'value' => (float) $order->get_total(),
-            'tax' => (float) $order->get_total_tax(),
-            'shipping' => (float) $order->get_shipping_total(),
-            'currency' => $order->get_currency(),
-            'items' => $items,
-        );
-
-        // Add coupon data if available
-        if ($order->get_coupon_codes()) {
-            $order_data['coupon'] = implode(', ', $order->get_coupon_codes());
-        }
-
-        // Add payment method
-        $order_data['payment_type'] = $order->get_payment_method_title();
-
-        // Add shipping tier
-        $shipping_methods = $order->get_shipping_methods();
-        if (! empty($shipping_methods)) {
-            $shipping_method = reset($shipping_methods);
-            $order_data['shipping_tier'] = $shipping_method->get_method_title();
-        }
-
-        return $order_data;
-    }
-
-    public function get_transient_user_id()
-    {
-        // Get the user's IP address
-        $user_ip = $_SERVER['REMOTE_ADDR'];
-
-        // Optionally, you can add the User-Agent string to make the key more unique
-        $user_agent = $_SERVER['HTTP_USER_AGENT'];
-
-        // Combine IP and User-Agent to create a more unique key
-        $unique_key = md5($user_ip . $user_agent);
-
-        // Generate a unique transient key for the user based on IP/User-Agent
-        $transient_key = 'custom_raq_compuact_cart_' . $unique_key;
-        return $transient_key;
-    }
-
-    public function get_raq_cart_data()
-    {
-        $transient_key = $this->get_transient_user_id();
-        // Retrieve the stored product clicks for the specific user/session
-        $product_clicks = get_transient($transient_key);
-
-        if ($product_clicks !== false && is_array($product_clicks)) {
-            $results = [];
-            foreach ($product_clicks as $variation_id) {
-                // Get the parent product ID for the variation
-                $parent_id = wp_get_post_parent_id($variation_id);
-                $results[] = [
-                    'variation_id' => $variation_id,
-                    'parent_id'    => $parent_id ? $parent_id : $variation_id,
-                ];
-            }
-            return $results;
-        }
-        return [];
-    }
-
-    private function get_order_quote_data_for_tracking()
-    {
-        $total = 0;
-        $items = [];
-        $order_number = date('ym') . sprintf('%08d', mt_rand(10000000, 99999999));
-
-        $this->logger->info('Preparing quote data for request a quote event. Order #' . $order_number);
-
-        $cart_items = $this->get_raq_cart_data();
-
-        // Log cart items for debugging
-        $this->logger->info('Quote cart items retrieved', [
-            'cart_items_count' => count($cart_items)
-        ]);
-
-        if (empty($cart_items)) {
-            $this->logger->warning('No cart items found for quote tracking');
-            return;
-        }
-
-
-        foreach ($cart_items as $item) {
-            $variation_id = $item['variation_id'];
-            $product = wc_get_product($variation_id);
-
-            if (!$product) {
-                $this->logger->warning('Could not retrieve product for variation', [
-                    'variation_id' => $variation_id
-                ]);
-                continue;
-            }
-
-            $total += $product->get_price();
-            $product_data = [
-                'item_id' => $product->get_id(),
-                'item_name' => $product->get_name(),
-                'price' => (float) $product->get_price(),
-                'quantity' => 1,
-            ];
-            // Add optional parameters if available
-            if ($product->get_sku()) {
-                $product_data['item_sku'] = $product->get_sku();
-            }
-
-            if ($product->get_category_ids()) {
-                $categories = array();
-                foreach ($product->get_category_ids() as $cat_id) {
-                    $term = get_term_by('id', $cat_id, 'product_cat');
-                    if ($term) {
-                        $categories[] = $term->name;
-                    }
-                }
-                if (! empty($categories)) {
-                    $product_data['item_category'] = $categories[0];
-
-                    // Add additional categories if available
-                    for ($i = 1; $i < min(5, count($categories)); $i++) {
-                        $product_data['item_category' . ($i + 1)] = $categories[$i];
-                    }
-                }
-            }
-
-
-            $items[] = $product_data;
-        }
-        // Get order data
-        $order_data = array(
-            'transaction_id' => $order_number,
-            'affiliation' => get_bloginfo('name'),
-            'value' => (float) $total,
-            'tax' => (float) 0,
-            'shipping' => (float) 0,
-            'currency' => 'EUR',
-            'items' => $items,
-        );
-        $order_data['coupon'] = '';
-        $order_data['payment_type'] = '';
-        $order_data['shipping_tier'] = '';
-
-        return $order_data;
-    }
-
-    /**
-     * Get current product data for GA4 tracking.
-     *
-     * @since    1.0.0
-     * @version  1.0.1
-     * @return   array    The product data formatted for GA4.
-     */
-    private function get_current_product_data()
-    {
-        global $product;
-
-        if (!is_object($product)) {
-            $product = wc_get_product(get_the_ID());
-        }
-
-        if (!$product) {
-            return [];
-        }
-
-        $this->logger->info('Getting product data for view_item event: ' . $product->get_name());
-
-        // Get product data
-        $product_data = [
-            'item_id' => $product->get_id(),
-            'item_name' => $product->get_name(),
-            'price' => (float) $product->get_price(),
-        ];
-
-        // Add optional parameters if available
-        if ($product->get_sku()) {
-            $product_data['item_sku'] = $product->get_sku();
-        }
-
-        if ($product->get_category_ids()) {
-            $categories = [];
-            foreach ($product->get_category_ids() as $cat_id) {
-                $term = get_term_by('id', $cat_id, 'product_cat');
-                if ($term) {
-                    $categories[] = $term->name;
-                }
-            }
-            if (!empty($categories)) {
-                $product_data['item_category'] = $categories[0];
-
-                // Add additional categories if available
-                for ($i = 1; $i < min(5, count($categories)); $i++) {
-                    $product_data['item_category' . ($i + 1)] = $categories[$i];
-                }
-            }
-        }
-
-        // If it's a variable product, add variant info
-        if ($product->is_type('variable')) {
-            $product_data['item_variant'] = 'Variable Product';
-        }
-
-        return $product_data;
-    }
-}
+<?php
+
+/**
+ * The public-facing functionality of the plugin.
+ *
+ * @since      1.0.0
+ * @package    GA4_Server_Side_Tagging
+ */
+
+if (! defined('WPINC')) {
+    die;
+}
+
+/**
+ * The public-facing functionality of the plugin.
+ *
+ * Defines the plugin name, version, and two hooks for
+ * enqueuing the public-facing stylesheet and JavaScript.
+ *
+ * @since      1.0.0
+ */
+class GA4_Server_Side_Tagging_Public
+{
+
+    /**
+     * The logger instance.
+     *
+     * @since    1.0.0
+     * @access   private
+     * @var      GA4_Server_Side_Tagging_Logger    $logger    The logger instance.
+     */
+    private $logger;
+
+    /**
+     * Initialize the class and set its properties.
+     *
+     * @since    1.0.0
+     * @param    GA4_Server_Side_Tagging_Logger    $logger    The logger instance.
+     */
+    public function __construct($logger)
+    {
+        $this->logger = $logger;
+    }
+
+    /**
+     * Register the stylesheets for the public-facing side of the site.
+     *
+     * @since    1.0.0
+     */
+    public function enqueue_styles()
+    {
+        wp_enqueue_style(
+            'ga4-server-side-tagging-public',
+            GA4_SERVER_SIDE_TAGGING_PLUGIN_URL . 'public/css/ga4-server-side-tagging-public.css',
+            array(),
+            GA4_SERVER_SIDE_TAGGING_VERSION,
+            'all'
+        );
+    }
+
+    /**
+     * Register the JavaScript for the public-facing side of the site.
+     *
+     * @since    1.0.0
+     */
+    public function enqueue_scripts()
+    {
+        // Only enqueue if we have a measurement ID
+        $measurement_id = get_option('ga4_measurement_id', '');
+        if (empty($measurement_id)) {
+            return;
+        }
+
+        // Check if we should track logged-in users
+        if (is_user_logged_in() && ! get_option('ga4_track_logged_in_users', true)) {
+            return;
+        }
+
+        // Enqueue the main tracking script
+        wp_enqueue_script(
+            'ga4-server-side-tagging-public',
+            GA4_SERVER_SIDE_TAGGING_PLUGIN_URL . 'public/js/ga4-server-side-tagging-public.js',
+            array('jquery'),
+            GA4_SERVER_SIDE_TAGGING_VERSION,
+            false
+        );
+
+        // Prepare data for the script
+        $script_data = array(
+            'measurementId' => $measurement_id,
+            'useServerSide' => get_option('ga4_use_server_side', true),
+            'debugMode' => get_option('ga4_server_side_tagging_debug_mode', false),
+            'anonymizeIp' => get_option('ga4_anonymize_ip', true),
+            'apiEndpoint' => rest_url('ga4-server-side-tagging/v1/collect'),
+            'nonce' => wp_create_nonce('wp_rest'),
+            'isEcommerceEnabled' => get_option('ga4_ecommerce_tracking', true),
+            'cloudflareWorkerUrl' => get_option('ga4_cloudflare_worker_url', ''),
+            'currency' => get_woocommerce_currency(),
+            'siteName' => get_bloginfo('name'),
+        );
+        // Add product data if we're on a product page
+        if (is_product()) {
+            $script_data['productData'] = wp_json_encode($this->get_current_product_data());
+        }
+        // Add order data for purchase event if on the order received page
+        if (is_wc_endpoint_url('order-received') && isset($_GET['key'])) {
+            $order_id = wc_get_order_id_by_order_key(wc_clean(wp_unslash($_GET['key'])));
+
+            if ($order_id) {
+                $order = wc_get_order($order_id);
+                if ($order) {
+                    $script_data['orderData'] = $this->get_order_data_for_tracking($order);
+                    $this->logger->info('Added order data for purchase event tracking. Order ID: ' . $order_id);
+                }
+            }
+        }
+
+        if (!empty($this->get_raq_cart_data())) {
+            $quote_data = $this->get_order_quote_data_for_tracking();
+            $this->logger->info('Quote data:' . json_encode($quote_data));
+            $script_data['quoteData'] = $quote_data;
+            $this->logger->info('Added quote data for request a quote event tracking. Order ID: ' . $quote_data['transaction_id']);
+            // Delete the transient after using it
+        }
+
+        // Add product data if we're on a product page
+        if (is_product()) {
+            global $product;
+            if ($product) {
+                $script_data['productData'] = $this->get_current_product_data($product);
+            }
+        }
+
+        // Pass data to the script
+        wp_localize_script(
+            'ga4-server-side-tagging-public',
+            'ga4ServerSideTagging',
+            $script_data
+        );
+    }
+
+
+    /**
+     * Get current page view data for tracking
+     * 
+     * @return array Page view data
+     */
+    private function get_page_view_data()
+    {
+        $page_data = array(
+            'page_title' => wp_get_document_title(),
+            'page_location' => (isset($_SERVER['HTTPS']) && $_SERVER['HTTPS'] === 'on' ? "https" : "http") . "://$_SERVER[HTTP_HOST]$_SERVER[REQUEST_URI]",
+            'page_path' => parse_url($_SERVER['REQUEST_URI'], PHP_URL_PATH),
+        );
+
+        // Get referrer if available
+        if (!empty($_SERVER['HTTP_REFERER'])) {
+            $page_data['referrer'] = $_SERVER['HTTP_REFERER'];
+        }
+
+        // Get UTM parameters if available
+        foreach (['utm_source', 'utm_medium', 'utm_campaign', 'utm_term', 'utm_content'] as $utm_param) {
+            if (isset($_GET[$utm_param]) && !empty($_GET[$utm_param])) {
+                $page_data[$utm_param] = sanitize_text_field($_GET[$utm_param]);
+            }
+        }
+
+        // Add page type info
+        if (is_front_page()) {
+            $page_data['page_type'] = 'home';
+        } elseif (is_single()) {
+            $page_data['page_type'] = 'post';
+            $page_data['post_id'] = get_the_ID();
+            $page_data['post_type'] = get_post_type();
+        } elseif (is_page()) {
+            $page_data['page_type'] = 'page';
+            $page_data['page_id'] = get_the_ID();
+        } elseif (is_archive()) {
+            $page_data['page_type'] = 'archive';
+            if (is_category()) {
+                $page_data['category'] = single_cat_title('', false);
+            } elseif (is_tag()) {
+                $page_data['tag'] = single_tag_title('', false);
+            } elseif (is_author()) {
+                $page_data['author'] = get_the_author();
+            }
+        } elseif (is_search()) {
+            $page_data['page_type'] = 'search';
+            $page_data['search_term'] = get_search_query();
+        }
+
+        // Add WooCommerce specific data if available
+        if (function_exists('is_shop') && is_shop()) {
+            $page_data['page_type'] = 'shop';
+        } elseif (function_exists('is_product_category') && is_product_category()) {
+            $page_data['page_type'] = 'product_category';
+            $page_data['category'] = single_term_title('', false);
+        } elseif (function_exists('is_product_tag') && is_product_tag()) {
+            $page_data['page_type'] = 'product_tag';
+            $page_data['tag'] = single_term_title('', false);
+        } elseif (function_exists('is_product') && is_product()) {
+            $page_data['page_type'] = 'product';
+        } elseif (function_exists('is_cart') && is_cart()) {
+            $page_data['page_type'] = 'cart';
+        } elseif (function_exists('is_checkout') && is_checkout()) {
+            $page_data['page_type'] = 'checkout';
+            if (is_wc_endpoint_url('order-received')) {
+                $page_data['page_type'] = 'order_confirmation';
+            }
+        } elseif (function_exists('is_account_page') && is_account_page()) {
+            $page_data['page_type'] = 'account';
+        }
+
+        return $page_data;
+    }
+
+    /**
+     * Add GA4 tracking code to the site header.
+     *
+     * @since    1.0.0
+     */
+    public function add_ga4_tracking_code()
+    {
+        // Only add tracking code if we have a measurement ID
+        $measurement_id = get_option('ga4_measurement_id', '');
+
+        // Get settings
+        $use_server_side = get_option('ga4_use_server_side', true);
+        $anonymize_ip = get_option('ga4_anonymize_ip', true);
+        $debug_mode = get_option('ga4_server_side_tagging_debug_mode', false);
+        $cloudflare_worker_url = get_option('ga4_cloudflare_worker_url', '');
+
+        if (empty($measurement_id)) {
+            return;
+        }
+
+        // Check if we should track logged-in users
+        if (is_user_logged_in() && ! get_option('ga4_track_logged_in_users', true)) {
+            return;
+        }
+        
+        if ($use_server_side !== true) {
+            return;
+        }
+
+
+        // Log page view
+        $this->logger->info('Page view: ' . get_the_title() . ' (' . get_permalink() . ')');
+
+        // Output the GA4 tracking code
+?>
+        <!-- GA4 Server-Side Tagging -->
+        <script async src="https://www.googletagmanager.com/gtag/js?id=<?php echo esc_attr($measurement_id); ?>"></script>
+
+        <script>
+            window.dataLayer = window.dataLayer || [];
+
+            function gtag() {
+                dataLayer.push(arguments);
+            }
+            gtag('js', new Date());
+            <?php if ($anonymize_ip) : ?>
+                gtag('set', 'anonymize_ip', true);
+            <?php endif; ?>
+
+            <?php if ($debug_mode) : ?>
+                gtag('config', '<?php echo esc_js($measurement_id); ?>', {
+                    'debug_mode': true
+                });
+            <?php else: ?>
+                gtag('config', '<?php echo esc_js($measurement_id); ?>');
+            <?php endif; ?>
+
+            <?php if ($use_server_side && !empty($cloudflare_worker_url)) : ?>
+                // Configure server-side endpoint
+                gtag('config', '<?php echo esc_js($measurement_id); ?>', {
+                    'transport_url': '<?php echo esc_js($cloudflare_worker_url); ?>',
+                    'first_party_collection': true,
+                    'send_page_view': false, // This prevents automatic page view tracking
+                });
+
+                <?php
+                $this->logger->info('Uses Server-Side Tracking');
+                ?>
+            <?php endif; ?>
+
+            <?php if (is_user_logged_in() && !$use_server_side) : ?>
+                // Set user ID for logged-in users
+                gtag('set', 'user_id', '<?php echo esc_js(get_current_user_id()); ?>');
+            <?php endif; ?>
+        </script>
+        <!-- End GA4 Server-Side Tagging -->
+<?php
+    }
+
+    /**
+     * Get order data formatted for GA4 purchase event tracking.
+     *
+     * @since    1.0.0
+     * @param    WC_Order    $order    The WooCommerce order.
+     * @return   array       The formatted order data.
+     */
+    private function get_order_data_for_tracking($order)
+    {
+        $this->logger->info('Preparing order data for purchase event. Order #' . $order->get_order_number());
+
+        // Get order items
+        $items = array();
+        foreach ($order->get_items() as $item) {
+            $product = $item->get_product();
+            if (! $product) {
+                continue;
+            }
+
+            $product_data = array(
+                'item_id' => $product->get_id(),
+                'item_name' => $item->get_name(),
+                'price' => (float) $order->get_item_total($item, false),
+                'quantity' => $item->get_quantity(),
+            );
+
+            // Add optional parameters if available
+            if ($product->get_sku()) {
+                $product_data['item_sku'] = $product->get_sku();
+            }
+
+            if ($product->get_category_ids()) {
+                $categories = array();
+                foreach ($product->get_category_ids() as $cat_id) {
+                    $term = get_term_by('id', $cat_id, 'product_cat');
+                    if ($term) {
+                        $categories[] = $term->name;
+                    }
+                }
+                if (! empty($categories)) {
+                    $product_data['item_category'] = $categories[0];
+
+                    // Add additional categories if available
+                    for ($i = 1; $i < min(5, count($categories)); $i++) {
+                        $product_data['item_category' . ($i + 1)] = $categories[$i];
+                    }
+                }
+            }
+
+            $items[] = $product_data;
+        }
+
+        // Get order data
+        $order_data = array(
+            'transaction_id' => $order->get_order_number(),
+            'affiliation' => get_bloginfo('name'),
+            'value' => (float) $order->get_total(),
+            'tax' => (float) $order->get_total_tax(),
+            'shipping' => (float) $order->get_shipping_total(),
+            'currency' => $order->get_currency(),
+            'items' => $items,
+        );
+
+        // Add coupon data if available
+        if ($order->get_coupon_codes()) {
+            $order_data['coupon'] = implode(', ', $order->get_coupon_codes());
+        }
+
+        // Add payment method
+        $order_data['payment_type'] = $order->get_payment_method_title();
+
+        // Add shipping tier
+        $shipping_methods = $order->get_shipping_methods();
+        if (! empty($shipping_methods)) {
+            $shipping_method = reset($shipping_methods);
+            $order_data['shipping_tier'] = $shipping_method->get_method_title();
+        }
+
+        return $order_data;
+    }
+
+    public function get_transient_user_id()
+    {
+        // Get the user's IP address
+        $user_ip = $_SERVER['REMOTE_ADDR'];
+
+        // Optionally, you can add the User-Agent string to make the key more unique
+        $user_agent = $_SERVER['HTTP_USER_AGENT'];
+
+        // Combine IP and User-Agent to create a more unique key
+        $unique_key = md5($user_ip . $user_agent);
+
+        // Generate a unique transient key for the user based on IP/User-Agent
+        $transient_key = 'custom_raq_compuact_cart_' . $unique_key;
+        return $transient_key;
+    }
+
+    public function get_raq_cart_data()
+    {
+        $transient_key = $this->get_transient_user_id();
+        // Retrieve the stored product clicks for the specific user/session
+        $product_clicks = get_transient($transient_key);
+
+        if ($product_clicks !== false && is_array($product_clicks)) {
+            $results = [];
+            foreach ($product_clicks as $variation_id) {
+                // Get the parent product ID for the variation
+                $parent_id = wp_get_post_parent_id($variation_id);
+                $results[] = [
+                    'variation_id' => $variation_id,
+                    'parent_id'    => $parent_id ? $parent_id : $variation_id,
+                ];
+            }
+            return $results;
+        }
+        return [];
+    }
+
+    private function get_order_quote_data_for_tracking()
+    {
+        $total = 0;
+        $items = [];
+        $order_number = date('ym') . sprintf('%08d', mt_rand(10000000, 99999999));
+
+        $this->logger->info('Preparing quote data for request a quote event. Order #' . $order_number);
+
+        $cart_items = $this->get_raq_cart_data();
+
+        // Log cart items for debugging
+        $this->logger->info('Quote cart items retrieved', [
+            'cart_items_count' => count($cart_items)
+        ]);
+
+        if (empty($cart_items)) {
+            $this->logger->warning('No cart items found for quote tracking');
+            return;
+        }
+
+
+        foreach ($cart_items as $item) {
+            $variation_id = $item['variation_id'];
+            $product = wc_get_product($variation_id);
+
+            if (!$product) {
+                $this->logger->warning('Could not retrieve product for variation', [
+                    'variation_id' => $variation_id
+                ]);
+                continue;
+            }
+
+            $total += $product->get_price();
+            $product_data = [
+                'item_id' => $product->get_id(),
+                'item_name' => $product->get_name(),
+                'price' => (float) $product->get_price(),
+                'quantity' => 1,
+            ];
+            // Add optional parameters if available
+            if ($product->get_sku()) {
+                $product_data['item_sku'] = $product->get_sku();
+            }
+
+            if ($product->get_category_ids()) {
+                $categories = array();
+                foreach ($product->get_category_ids() as $cat_id) {
+                    $term = get_term_by('id', $cat_id, 'product_cat');
+                    if ($term) {
+                        $categories[] = $term->name;
+                    }
+                }
+                if (! empty($categories)) {
+                    $product_data['item_category'] = $categories[0];
+
+                    // Add additional categories if available
+                    for ($i = 1; $i < min(5, count($categories)); $i++) {
+                        $product_data['item_category' . ($i + 1)] = $categories[$i];
+                    }
+                }
+            }
+
+
+            $items[] = $product_data;
+        }
+        // Get order data
+        $order_data = array(
+            'transaction_id' => $order_number,
+            'affiliation' => get_bloginfo('name'),
+            'value' => (float) $total,
+            'tax' => (float) 0,
+            'shipping' => (float) 0,
+            'currency' => 'EUR',
+            'items' => $items,
+        );
+        $order_data['coupon'] = '';
+        $order_data['payment_type'] = '';
+        $order_data['shipping_tier'] = '';
+
+        return $order_data;
+    }
+
+    /**
+     * Get current product data for GA4 tracking.
+     *
+     * @since    1.0.0
+     * @version  1.0.1
+     * @return   array    The product data formatted for GA4.
+     */
+    private function get_current_product_data()
+    {
+        global $product;
+
+        if (!is_object($product)) {
+            $product = wc_get_product(get_the_ID());
+        }
+
+        if (!$product) {
+            return [];
+        }
+
+        $this->logger->info('Getting product data for view_item event: ' . $product->get_name());
+
+        // Get product data
+        $product_data = [
+            'item_id' => $product->get_id(),
+            'item_name' => $product->get_name(),
+            'price' => (float) $product->get_price(),
+        ];
+
+        // Add optional parameters if available
+        if ($product->get_sku()) {
+            $product_data['item_sku'] = $product->get_sku();
+        }
+
+        if ($product->get_category_ids()) {
+            $categories = [];
+            foreach ($product->get_category_ids() as $cat_id) {
+                $term = get_term_by('id', $cat_id, 'product_cat');
+                if ($term) {
+                    $categories[] = $term->name;
+                }
+            }
+            if (!empty($categories)) {
+                $product_data['item_category'] = $categories[0];
+
+                // Add additional categories if available
+                for ($i = 1; $i < min(5, count($categories)); $i++) {
+                    $product_data['item_category' . ($i + 1)] = $categories[$i];
+                }
+            }
+        }
+
+        // If it's a variable product, add variant info
+        if ($product->is_type('variable')) {
+            $product_data['item_variant'] = 'Variable Product';
+        }
+
+        return $product_data;
+    }
+}