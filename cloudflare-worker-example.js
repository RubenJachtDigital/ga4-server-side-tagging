/**
 * GA4 Server-Side Tagging Cloudflare Worker
 *
 * This worker receives events from the WordPress plugin and forwards them to GA4.
 *
 * @version 1.2.0
 */

// Configuration
<<<<<<< HEAD
const GA4_MEASUREMENT_ID = "G-xx"; // Your GA4 Measurement ID
const GA4_API_SECRET = "xx"; // Your GA4 API Secret
const GA4_ENDPOINT = "https://www.google-analytics.com/mp/collect";
const DEBUG_MODE = true; // Set to true to enable debug logging

=======
var GA4_ENDPOINT = "https://www.google-analytics.com/mp/collect";
const GA4_MEASUREMENT_ID = "G-xx"; // Your GA4 Measurement ID
const GA4_API_SECRET = "xx"; // Your GA4 API Secret
const DEBUG_MODE = true; // Set to true to enable debug logging

if (DEBUG_MODE) {
  GA4_ENDPOINT = "https://www.google-analytics.com/debug/mp/collect"; // Debug endpoint
}
>>>>>>> 96f1cb90
addEventListener("fetch", (event) => {
  event.respondWith(handleRequest(event.request));
});

/**
 * Handle the incoming request
 * @param {Request} request
 */
async function handleRequest(request) {
  // Handle CORS preflight requests
  if (request.method === "OPTIONS") {
    return handleCORS(request);
  }

  // Only allow POST requests
  if (request.method !== "POST") {
    return new Response("Method not allowed", {
      status: 405,
      headers: getCORSHeaders(request),
    });
  }

  try {
    // Parse the request body
    const payload = await request.json();
<<<<<<< HEAD
    let processedData;
    let ga4Payload;

    if (!payload.events) {
      // Process event data when payload doesn't contain events
      processedData = processEventData(payload, request);

      // Ensure processedData exists and has required properties
      if (!processedData || !processedData.name) {
        throw new Error("Invalid processed data: missing name property");
      }

      // Prepare the GA4 payload
      ga4Payload = {
        client_id: processedData.params.client_id,
        events: [
          {
            name: processedData.name,
            params: processedData.params,
          },
        ],
      };
=======

    // Log the incoming event data
    if (DEBUG_MODE) {
      console.log("Received event:", JSON.stringify(payload));
    }

    // Process the event data
    const processedData = processEventData(payload, request);

    // Validate required parameters
    if (!processedData.name) {
      return new Response(JSON.stringify({ error: "Missing event name" }), {
        status: 400,
        headers: {
          "Content-Type": "application/json",
          ...getCORSHeaders(request),
        },
      });
    }

    if (!processedData.params || !processedData.params.client_id) {
      return new Response(
        JSON.stringify({ error: "Missing client_id parameter" }),
        {
          status: 400,
          headers: {
            "Content-Type": "application/json",
            ...getCORSHeaders(request),
          },
        }
      );
    }

    // Prepare the GA4 payload
    const ga4Payload = {
      client_id: processedData.params.client_id,
      events: [
        {
          name: processedData.name,
          params: processedData.params,
        },
      ],
    };

    // Remove client_id from params to avoid duplication, only if it exists
    if (ga4Payload.events[0].params.hasOwnProperty("client_id")) {
      delete ga4Payload.events[0].params.client_id;
    }

    // Add user_id if available
    if (processedData.params.user_id) {
      ga4Payload.user_id = processedData.params.user_id;
      // Remove from params to avoid duplication
      delete processedData.params.user_id;
    }
>>>>>>> 96f1cb90

    } else {
      // Handle the case when payload.events exists
      ga4Payload = {
        client_id: payload.client_id,
        events: payload.events,
      };
    }
    
    // Send the event to GA4
    const ga4Response = await fetch(
      `${GA4_ENDPOINT}?measurement_id=${GA4_MEASUREMENT_ID}&api_secret=${GA4_API_SECRET}`,
      {
        method: "POST",
        headers: {
          "Content-Type": "application/json",
        },
        body: JSON.stringify(ga4Payload),
      }
    );

    // Check if the request was successful
    if (!ga4Response.ok) {
      const errorText = await ga4Response.text();
      throw new Error(`GA4 API error: ${ga4Response.status} ${errorText}`);
    }

    // Return success response
    return new Response(
      JSON.stringify({
        success: true,
<<<<<<< HEAD
        event: ga4Payload.events,
=======
        event: processedData.name,
>>>>>>> 96f1cb90
        ga4_status: ga4Response.status,
        debug: DEBUG_MODE ? ga4Payload : undefined,
      }),
      {
        headers: {
          "Content-Type": "application/json",
          ...getCORSHeaders(request),
        },
      }
    );
  } catch (error) {
    // Log the error
    console.error("Error processing request:", error);

    // Return error response
    return new Response(
      JSON.stringify({
        success: false,
        error: error.message,
      }),
      {
        status: 500,
        headers: {
          "Content-Type": "application/json",
          ...getCORSHeaders(request),
        },
      }
    );
  }
}

/**
 * Handle CORS preflight requests
 * @param {Request} request
 * @returns {Response}
 */
function handleCORS(request) {
  return new Response(null, {
    status: 204,
    headers: getCORSHeaders(request),
  });
}

/**
 * Get CORS headers for the response
 * @param {Request} request
 * @returns {Object} Headers object
 */
function getCORSHeaders(request) {
  // Get the Origin header from the request
  const origin = request.headers.get("Origin") || "*";

  return {
    "Access-Control-Allow-Origin": origin,
    "Access-Control-Allow-Methods": "GET, POST, OPTIONS",
    "Access-Control-Allow-Headers": "Content-Type, Authorization",
    "Access-Control-Max-Age": "86400",
  };
}

/**
 * Process and normalize event data
 * @param {Object} data - The raw event data
 * @param {Request} request - The original request object
 * @returns {Object} - Processed event data
 */
function processEventData(data, request) {
  // Create a copy of the data to avoid modifying the original
  const processedData = JSON.parse(JSON.stringify(data));

  // Ensure params object exists
  if (!processedData.params) {
    processedData.params = {};
  }

  // Get request information
  const referer = request.headers.get("Referer") || "";
  const origin = request.headers.get("Origin") || "";
  const host = origin
    ? new URL(origin).host
    : referer
    ? new URL(referer).host
    : request.headers.get("Host");

  // Handle specific event types
  switch (processedData.name) {
    case "page_view":
      // Ensure required page_view parameters
      if (!processedData.params.page_title) {
        processedData.params.page_title = "Unknown Page";
      }

      // Ensure page_location exists
      if (!processedData.params.page_location) {
        if (processedData.params.page_path) {
          // Try to construct page_location from page_path
          processedData.params.page_location = `https://${host}${processedData.params.page_path}`;
        } else if (referer) {
          // Use referer as fallback
          processedData.params.page_location = referer;
        }
      }

      // Ensure page_path exists
      if (
        !processedData.params.page_path &&
        processedData.params.page_location
      ) {
        try {
          const url = new URL(processedData.params.page_location);
          processedData.params.page_path = url.pathname;
        } catch (e) {
          processedData.params.page_path = "/";
        }
      }

      // Log detailed page_view processing for debugging
      if (DEBUG_MODE) {
        console.log("Processing page_view event:", {
          original: data,
          referer: referer,
          origin: origin,
          host: host,
          processed: processedData,
        });
      }
      break;

    case "add_to_cart":
      // Ensure required add_to_cart parameters
      if (!processedData.params.currency) {
        processedData.params.currency = "EUR"; // Default currency
      }

      // Ensure items array exists and has required fields
      if (
        processedData.params.items &&
        Array.isArray(processedData.params.items)
      ) {
        processedData.params.items = processedData.params.items.map((item) => {
          // Ensure required item fields
          if (!item.item_id) {
            item.item_id = "unknown_id";
          }
          if (!item.item_name) {
            item.item_name = "Unknown Product";
          }
          if (!item.price) {
            item.price = 0;
          }
          if (!item.quantity) {
            item.quantity = 1;
          }
          return item;
        });

        // Calculate value if not provided
        if (
          !processedData.params.value &&
          processedData.params.items.length > 0
        ) {
          processedData.params.value = processedData.params.items.reduce(
            (total, item) => total + item.price * (item.quantity || 1),
            0
          );
        }
      } else {
        // Create empty items array if missing
        processedData.params.items = [];
      }
      break;

    case "view_item":
      // Ensure required view_item parameters
      if (!processedData.params.currency) {
        processedData.params.currency = "EUR"; // Default currency
      }

      // Ensure items array exists and has required fields
      if (
        processedData.params.items &&
        Array.isArray(processedData.params.items)
      ) {
        processedData.params.items = processedData.params.items.map((item) => {
          // Ensure required item fields
          if (!item.item_id) {
            item.item_id = "unknown_id";
          }
          if (!item.item_name) {
            item.item_name = "Unknown Product";
          }
          if (!item.price) {
            item.price = 0;
          }
          return item;
        });

        // Calculate value if not provided
        if (
          !processedData.params.value &&
          processedData.params.items.length > 0
        ) {
          processedData.params.value = processedData.params.items.reduce(
            (total, item) => total + (parseFloat(item.price) || 0),
            0
          );
        }

        // Log detailed view_item processing for debugging
        if (DEBUG_MODE) {
          console.log("Processing view_item event:", {
            items: processedData.params.items,
            value: processedData.params.value,
          });
        }
      } else {
        // Create empty items array if missing
        processedData.params.items = [];
      }
      break;

    case "view_item_list":
      // Ensure required view_item_list parameters
      if (!processedData.params.item_list_id) {
        processedData.params.item_list_id = "default_list";
      }

      if (!processedData.params.item_list_name) {
        processedData.params.item_list_name = "Default List";
      }

      // Ensure items array exists and has required fields
      if (
        processedData.params.items &&
        Array.isArray(processedData.params.items)
      ) {
        processedData.params.items = processedData.params.items.map(
          (item, index) => {
            // Ensure required item fields
            if (!item.item_id) {
              item.item_id = "unknown_id_" + index;
            }
            if (!item.item_name) {
              item.item_name = "Unknown Product " + index;
            }
            if (!item.index) {
              item.index = index;
            }
            return item;
          }
        );

        // Log detailed view_item_list processing for debugging
        if (DEBUG_MODE) {
          console.log("Processing view_item_list event:", {
            item_list_id: processedData.params.item_list_id,
            item_list_name: processedData.params.item_list_name,
            items: processedData.params.items,
          });
        }
      } else {
        // Create empty items array if missing
        processedData.params.items = [];
      }
      break;
<<<<<<< HEAD
    case "session_start":
      // Optional debug log
      if (DEBUG_MODE) {
        console.log("Processing session_start event:", processedData);
      }
      break;
=======

>>>>>>> 96f1cb90
    case "select_item":
      // Ensure required select_item parameters
      if (!processedData.params.item_list_id) {
        processedData.params.item_list_id = "default_list";
      }

      if (!processedData.params.item_list_name) {
        processedData.params.item_list_name = "Default List";
      }

      // Ensure items array exists and has required fields
      if (
        processedData.params.items &&
        Array.isArray(processedData.params.items)
      ) {
        processedData.params.items = processedData.params.items.map(
          (item, index) => {
            // Ensure required item fields
            if (!item.item_id) {
              item.item_id = "unknown_id";
            }
            if (!item.item_name) {
              item.item_name = "Unknown Product";
            }
            if (!item.index) {
              item.index = index;
            }
            return item;
          }
        );
      } else {
        // Create empty items array if missing
        processedData.params.items = [];
      }
      break;

    case "remove_from_cart":
      // Ensure required remove_from_cart parameters
      if (!processedData.params.currency) {
        processedData.params.currency = "EUR"; // Default currency
      }

      // Ensure items array exists and has required fields
      if (
        processedData.params.items &&
        Array.isArray(processedData.params.items)
      ) {
        processedData.params.items = processedData.params.items.map((item) => {
          // Ensure required item fields
          if (!item.item_id) {
            item.item_id = "unknown_id";
          }
          if (!item.item_name) {
            item.item_name = "Unknown Product";
          }
          if (!item.price) {
            item.price = 0;
          }
          if (!item.quantity) {
            item.quantity = 1;
          }
          return item;
        });

        // Calculate value if not provided
        if (
          !processedData.params.value &&
          processedData.params.items.length > 0
        ) {
          processedData.params.value = processedData.params.items.reduce(
            (total, item) => total + item.price * (item.quantity || 1),
            0
          );
        }
      } else {
        // Create empty items array if missing
        processedData.params.items = [];
      }
      break;

    case "view_cart":
      // Ensure required view_cart parameters
      if (!processedData.params.currency) {
        processedData.params.currency = "EUR"; // Default currency
      }

      // Ensure items array exists and has required fields
      if (
        processedData.params.items &&
        Array.isArray(processedData.params.items)
      ) {
        processedData.params.items = processedData.params.items.map((item) => {
          // Ensure required item fields
          if (!item.item_id) {
            item.item_id = "unknown_id";
          }
          if (!item.item_name) {
            item.item_name = "Unknown Product";
          }
          if (!item.price) {
            item.price = 0;
          }
          if (!item.quantity) {
            item.quantity = 1;
          }
          return item;
        });

        // Calculate value if not provided
        if (
          !processedData.params.value &&
          processedData.params.items.length > 0
        ) {
          processedData.params.value = processedData.params.items.reduce(
            (total, item) => total + item.price * (item.quantity || 1),
            0
          );
        }
      } else {
        // Create empty items array if missing
        processedData.params.items = [];
      }
      break;

    case "begin_checkout":
      // Ensure required begin_checkout parameters
      if (!processedData.params.currency) {
        processedData.params.currency = "EUR"; // Default currency
      }

      // Ensure items array exists and has required fields
      if (
        processedData.params.items &&
        Array.isArray(processedData.params.items)
      ) {
        processedData.params.items = processedData.params.items.map((item) => {
          // Ensure required item fields
          if (!item.item_id) {
            item.item_id = "unknown_id";
          }
          if (!item.item_name) {
            item.item_name = "Unknown Product";
          }
          if (!item.price) {
            item.price = 0;
          }
          if (!item.quantity) {
            item.quantity = 1;
          }
          return item;
        });

        // Calculate value if not provided
        if (
          !processedData.params.value &&
          processedData.params.items.length > 0
        ) {
          processedData.params.value = processedData.params.items.reduce(
            (total, item) => total + item.price * (item.quantity || 1),
            0
          );
        }
      } else {
        // Create empty items array if missing
        processedData.params.items = [];
      }
      break;

    case "add_shipping_info":
      // Ensure required add_shipping_info parameters
      if (!processedData.params.currency) {
        processedData.params.currency = "EUR"; // Default currency
      }

      if (!processedData.params.shipping_tier) {
        processedData.params.shipping_tier = "Unknown";
      }

      // Ensure items array exists and has required fields
      if (
        processedData.params.items &&
        Array.isArray(processedData.params.items)
      ) {
        processedData.params.items = processedData.params.items.map((item) => {
          // Ensure required item fields
          if (!item.item_id) {
            item.item_id = "unknown_id";
          }
          if (!item.item_name) {
            item.item_name = "Unknown Product";
          }
          if (!item.price) {
            item.price = 0;
          }
          if (!item.quantity) {
            item.quantity = 1;
          }
          return item;
        });

        // Calculate value if not provided
        if (
          !processedData.params.value &&
          processedData.params.items.length > 0
        ) {
          processedData.params.value = processedData.params.items.reduce(
            (total, item) => total + item.price * (item.quantity || 1),
            0
          );
        }
      } else {
        // Create empty items array if missing
        processedData.params.items = [];
      }
      break;

    case "add_payment_info":
      // Ensure required add_payment_info parameters
      if (!processedData.params.currency) {
        processedData.params.currency = "EUR"; // Default currency
      }

      if (!processedData.params.payment_type) {
        processedData.params.payment_type = "Unknown";
      }

      // Ensure items array exists and has required fields
      if (
        processedData.params.items &&
        Array.isArray(processedData.params.items)
      ) {
        processedData.params.items = processedData.params.items.map((item) => {
          // Ensure required item fields
          if (!item.item_id) {
            item.item_id = "unknown_id";
          }
          if (!item.item_name) {
            item.item_name = "Unknown Product";
          }
          if (!item.price) {
            item.price = 0;
          }
          if (!item.quantity) {
            item.quantity = 1;
          }
          return item;
        });

        // Calculate value if not provided
        if (
          !processedData.params.value &&
          processedData.params.items.length > 0
        ) {
          processedData.params.value = processedData.params.items.reduce(
            (total, item) => total + item.price * (item.quantity || 1),
            0
          );
        }
      } else {
        // Create empty items array if missing
        processedData.params.items = [];
      }
      break;

    case "purchase":
      // Ensure transaction_id exists
      if (!processedData.params.transaction_id) {
        processedData.params.transaction_id = "unknown_" + Date.now();
      }
      break;
  }

  // Add engagement parameters for all events
<<<<<<< HEAD
  processedData.params.engagement_time_msec = 100;
=======
  processedData.params.engagement_time_msec = 1000;
>>>>>>> 96f1cb90

  // Log the processed event data
  if (DEBUG_MODE) {
    console.log("Processed event data:", JSON.stringify(processedData));
  }

  return processedData;
}

/**
 * Instructions for deploying this worker:
 *
 * 1. Create a Cloudflare Worker in your Cloudflare dashboard
 * 2. Replace the GA4_MEASUREMENT_ID and GA4_API_SECRET with your actual values
 * 3. Copy and paste this code into the worker editor
 * 4. Set DEBUG_MODE to true if you want to see detailed logs in the Cloudflare dashboard
 * 5. Save and deploy the worker
 * 6. Copy the worker URL and paste it in the plugin settings
 *
 * Example of a page_view event payload:
 * {
 *   "name": "page_view",
 *   "params": {
 *     "page_title": "Home",
 *     "page_location": "https://example.com/",
 *     "page_path": "/",
 *     "client_id": "123456789.987654321"
 *   }
 * }
 */<|MERGE_RESOLUTION|>--- conflicted
+++ resolved
@@ -7,13 +7,6 @@
  */
 
 // Configuration
-<<<<<<< HEAD
-const GA4_MEASUREMENT_ID = "G-xx"; // Your GA4 Measurement ID
-const GA4_API_SECRET = "xx"; // Your GA4 API Secret
-const GA4_ENDPOINT = "https://www.google-analytics.com/mp/collect";
-const DEBUG_MODE = true; // Set to true to enable debug logging
-
-=======
 var GA4_ENDPOINT = "https://www.google-analytics.com/mp/collect";
 const GA4_MEASUREMENT_ID = "G-xx"; // Your GA4 Measurement ID
 const GA4_API_SECRET = "xx"; // Your GA4 API Secret
@@ -22,7 +15,6 @@
 if (DEBUG_MODE) {
   GA4_ENDPOINT = "https://www.google-analytics.com/debug/mp/collect"; // Debug endpoint
 }
->>>>>>> 96f1cb90
 addEventListener("fetch", (event) => {
   event.respondWith(handleRequest(event.request));
 });
@@ -48,30 +40,6 @@
   try {
     // Parse the request body
     const payload = await request.json();
-<<<<<<< HEAD
-    let processedData;
-    let ga4Payload;
-
-    if (!payload.events) {
-      // Process event data when payload doesn't contain events
-      processedData = processEventData(payload, request);
-
-      // Ensure processedData exists and has required properties
-      if (!processedData || !processedData.name) {
-        throw new Error("Invalid processed data: missing name property");
-      }
-
-      // Prepare the GA4 payload
-      ga4Payload = {
-        client_id: processedData.params.client_id,
-        events: [
-          {
-            name: processedData.name,
-            params: processedData.params,
-          },
-        ],
-      };
-=======
 
     // Log the incoming event data
     if (DEBUG_MODE) {
@@ -127,16 +95,7 @@
       // Remove from params to avoid duplication
       delete processedData.params.user_id;
     }
->>>>>>> 96f1cb90
-
-    } else {
-      // Handle the case when payload.events exists
-      ga4Payload = {
-        client_id: payload.client_id,
-        events: payload.events,
-      };
-    }
-    
+
     // Send the event to GA4
     const ga4Response = await fetch(
       `${GA4_ENDPOINT}?measurement_id=${GA4_MEASUREMENT_ID}&api_secret=${GA4_API_SECRET}`,
@@ -159,11 +118,7 @@
     return new Response(
       JSON.stringify({
         success: true,
-<<<<<<< HEAD
-        event: ga4Payload.events,
-=======
         event: processedData.name,
->>>>>>> 96f1cb90
         ga4_status: ga4Response.status,
         debug: DEBUG_MODE ? ga4Payload : undefined,
       }),
@@ -429,16 +384,6 @@
         processedData.params.items = [];
       }
       break;
-<<<<<<< HEAD
-    case "session_start":
-      // Optional debug log
-      if (DEBUG_MODE) {
-        console.log("Processing session_start event:", processedData);
-      }
-      break;
-=======
-
->>>>>>> 96f1cb90
     case "select_item":
       // Ensure required select_item parameters
       if (!processedData.params.item_list_id) {
@@ -712,11 +657,7 @@
   }
 
   // Add engagement parameters for all events
-<<<<<<< HEAD
-  processedData.params.engagement_time_msec = 100;
-=======
   processedData.params.engagement_time_msec = 1000;
->>>>>>> 96f1cb90
 
   // Log the processed event data
   if (DEBUG_MODE) {
